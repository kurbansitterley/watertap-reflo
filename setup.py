--- conflicted
+++ resolved
@@ -8,15 +8,10 @@
     author="WaterTAP-REFLO contributors",
     python_requires=">=3.8",
     install_requires=[
-<<<<<<< HEAD
-        "watertap >= 0.12",
-        "pyomo==6.7.1",
-=======
         # "watertap @ https://github.com/watertap-org/watertap/archive/main.zip", # uncomment if we need to point to main mid release cycle
         "watertap>=1.0.0rc0",
         "idaes-pse==2.5.0",
         "pyomo==6.7.3",
->>>>>>> cc17012a
         "nrel-pysam == 5.1.0",
     ],
     extras_require={
