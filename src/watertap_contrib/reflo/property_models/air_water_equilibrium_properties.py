--- conflicted
+++ resolved
@@ -60,10 +60,7 @@
     revert_state_vars,
     solve_indexed_blocks,
 )
-<<<<<<< HEAD
-=======
 from watertap.core.solvers import get_solver
->>>>>>> 76eb95b1
 from idaes.core.util.misc import add_object_reference
 from idaes.core.util.model_statistics import (
     degrees_of_freedom,
